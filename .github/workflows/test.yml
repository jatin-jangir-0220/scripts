name: Create Release Tag

on:
  pull_request:
    types:
      - closed

jobs:
  create-release-tag:
    runs-on: ubuntu-latest

    steps:
    - name: Checkout code
      uses: actions/checkout@v2
      with:
        ref: main

    - name: Set up Git with user info
      run: |
        git config user.email "jatinjangir0220@gmail.com"
        git config user.name "jatin-jangir"
        git fetch --tags

    - name: Create Release Tag
      run: |
        # Get the PR title and replace spaces with underscores
        PR_TITLE=$(echo '${{ github.event.pull_request.title }}' | tr -d '[:space:]' | tr ' ' '_')

        git checkout -b releaser-test
        
        OVERLAYS_DIR="overlays"
        OUTPUT_DIR="DAG"
        
        # Ensure the output directory exists
        mkdir -p "$OUTPUT_DIR"
        
        # Iterate over folders in the overlays directory
        for folder in "$OVERLAYS_DIR"/*; do
            if [ -d "$folder" ]; then
                folder_name=$(basename "$folder")
                output_folder="$OUTPUT_DIR/$folder_name"
        
                # Run kustomize for the current folder
                kustomize build "$folder" -o "$output_folder"
        
                echo "Kustomize completed for $folder_name. Output stored in $output_folder"
            fi
        done
        git add -A $OUTPUT_DIR   
        git commit -m "Add release for ${{ github.event.pull_request.title }} in $PR_TITLE" 

        # Create a new tag using the PR title
        git tag -a $PR_TITLE -m 'Release $PR_TITLE'

        # Push the tag to the repository
<<<<<<< HEAD
        git push origin $PR_TITLE
=======
        git push origin $PR_TITLE

        
>>>>>>> d7d8de22
<|MERGE_RESOLUTION|>--- conflicted
+++ resolved
@@ -53,10 +53,4 @@
         git tag -a $PR_TITLE -m 'Release $PR_TITLE'
 
         # Push the tag to the repository
-<<<<<<< HEAD
         git push origin $PR_TITLE
-=======
-        git push origin $PR_TITLE
-
-        
->>>>>>> d7d8de22
